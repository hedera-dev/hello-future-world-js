#!/usr/bin/env node

import {
    Client,
    PrivateKey,
    AccountId,
    TopicCreateTransaction,
    TopicMessageSubmitTransaction,
} from '@hashgraph/sdk';
import dotenv from 'dotenv';
import {
    createLogger,
} from '../util/util.js';

const logger = await createLogger({
    scriptId: 'hcsTopic',
    scriptCategory: 'task',
});
let client;

async function scriptHcsTopic() {
    logger.logStart('Hello Future World - HCS Topic - start');

    // Read in environment variables from `.env` file in parent directory
    dotenv.config({ path: '../.env' });
    logger.log('Read .env file');

    // Initialise the operator account
    const yourName = process.env.YOUR_NAME;
    const operatorIdStr = process.env.OPERATOR_ACCOUNT_ID;
    const operatorKeyStr = process.env.OPERATOR_ACCOUNT_PRIVATE_KEY;
    if (!yourName || !operatorIdStr || !operatorKeyStr) {
        throw new Error('Must set YOUR_NAME, OPERATOR_ACCOUNT_ID and OPERATOR_ACCOUNT_PRIVATE_KEY environment variables');
    }
    const operatorId = AccountId.fromString(operatorIdStr);
    const operatorKey = PrivateKey.fromStringECDSA(operatorKeyStr);
    client = Client.forTestnet().setOperator(operatorId, operatorKey);
    logger.log('Using your name as:', yourName);
    logger.log('Using account:', operatorIdStr);

    // NOTE: Create a Hedera Consensus Service topic
    // Step (1) in the accompanying tutorial
    await logger.logSectionWithWaitPrompt('Creating new HCS topic');
    const topicCreateTx = await new TopicCreateTransaction()
<<<<<<< HEAD
        //Set the transaction memo with the hellow future world ID
        .setTransactionMemo(hfwId)
        //Set the topic memo
=======
        .setTransactionMemo(logger.scriptId)
>>>>>>> be093618
        .setTopicMemo(`HFW-HCS topic by ${yourName}`)
        // Freeze the transaction to prepare for signing
        .freezeWith(client);

    // Get the transaction ID of the transaction.
    // The SDK automatically generates and assigns a transaction ID when the transaction is created
    const topicCreateTxId = topicCreateTx.transactionId;
    logger.log('The topic create transaction ID: ',
        topicCreateTxId.toString());

    // Sign the transaction with the account key that will be paying for this transaction
    const topicCreateTxSigned = await topicCreateTx.sign(operatorKey);

    // Submit the transaction to the Hedera Testnet
    const topicCreateTxSubmitted = await topicCreateTxSigned.execute(client);

    // Get the transaction receipt
    const topicCreateTxReceipt = await topicCreateTxSubmitted.getReceipt(client);

    // Get the topic ID
    const topicId = topicCreateTxReceipt.topicId;
    logger.log('topicId:', topicId.toString());

    // NOTE: Publish a message to the HCS topic
    // Step (2) in the accompanying tutorial
    const topicMsgSubmitTx = await new TopicMessageSubmitTransaction()
<<<<<<< HEAD
        //Set the transaction memo with the hello future world ID
        .setTransactionMemo(hfwId)
        //The ID of the topic that was created in the previous step
=======
        .setTransactionMemo(logger.scriptId)
>>>>>>> be093618
        .setTopicId(topicId)
        //Set the topic message contents
        .setMessage(`Hello HCS! - ${yourName}`)
        // Freeze the transaction to prepare for signing
        .freezeWith(client);

    // Get the transaction ID of the transaction. The SDK automatically generates and assigns a transaction ID when the transaction is created
    const topicMsgSubmitTxId = topicMsgSubmitTx.transactionId;
    logger.log('The message submit create transaction ID: ',
        topicMsgSubmitTxId.toString());

    // Sign the transaction with the account key that will be paying for this transaction
    const topicMsgSubmitTxSigned = await topicMsgSubmitTx.sign(operatorKey);

    // Submit the transaction to the Hedera Testnet
    const topicMsgSubmitTxSubmitted = await topicMsgSubmitTxSigned.execute(client);

    // Get the transaction receipt
    const topicMsgSubmitTxReceipt = await topicMsgSubmitTxSubmitted.getReceipt(client);

    // Get the topic message sequence number
    const topicMsgSeqNum = topicMsgSubmitTxReceipt.topicSequenceNumber;
    logger.log('topicMsgSeqNum:', topicMsgSeqNum.toString());

    client.close();

    // NOTE: Verify transactions using Hashscan
    // Step (3) in the accompanying tutorial
    // This is a manual step, the code below only outputs the URL to visit

    // View your topic on HashScan
    await logger.logSectionWithWaitPrompt('View the topic on HashScan');
    const topicVerifyHashscanUrl = `https://hashscan.io/testnet/topic/${topicId.toString()}`;
    logger.log('Paste URL in browser:', topicVerifyHashscanUrl);

    // Wait for 6s for record files (blocks) to propagate to mirror nodes
    await new Promise((resolve) => setTimeout(resolve, 6_000));

    // NOTE: Verify topic using Mirror Node API
    // Step (4) in the accompanying tutorial
    await logger.logSectionWithWaitPrompt('Get topic data from the Hedera Mirror Node');
    const topicVerifyMirrorNodeApiUrl =
        `https://testnet.mirrornode.hedera.com/api/v1/topics/${topicId.toString()}/messages?encoding=base64&limit=5&order=asc&sequencenumber=1`;
    logger.log(
        'The topic Hedera Mirror Node API URL:',
        '\n',
        topicVerifyMirrorNodeApiUrl,
    );
    const topicVerifyFetch = await fetch(topicVerifyMirrorNodeApiUrl);
    const topicVerifyJson = await topicVerifyFetch.json();
    const topicVerifyMessages =
        topicVerifyJson?.messages;
    logger.log('Number of messages retrieved from this topic:', topicVerifyMessages?.length || 0);
    const topicVerifyMessagesParsed = (topicVerifyMessages || [])
        .map((msg) => {
            const seqNum = msg?.sequence_number || -1;
            const decodedMsg = Buffer.from((msg?.message || ''), 'base64').toString();
            return `#${seqNum}: ${decodedMsg}`;
        });
    logger.log('Messages retrieved from this topic:', topicVerifyMessagesParsed);

    logger.logComplete('Hello Future World - HCS Topic - complete');
}

scriptHcsTopic().catch((ex) => {
    client && client.close();
    logger ? logger.logError(ex) : console.error(ex);
});<|MERGE_RESOLUTION|>--- conflicted
+++ resolved
@@ -42,13 +42,9 @@
     // Step (1) in the accompanying tutorial
     await logger.logSectionWithWaitPrompt('Creating new HCS topic');
     const topicCreateTx = await new TopicCreateTransaction()
-<<<<<<< HEAD
         //Set the transaction memo with the hellow future world ID
-        .setTransactionMemo(hfwId)
         //Set the topic memo
-=======
         .setTransactionMemo(logger.scriptId)
->>>>>>> be093618
         .setTopicMemo(`HFW-HCS topic by ${yourName}`)
         // Freeze the transaction to prepare for signing
         .freezeWith(client);
@@ -75,13 +71,8 @@
     // NOTE: Publish a message to the HCS topic
     // Step (2) in the accompanying tutorial
     const topicMsgSubmitTx = await new TopicMessageSubmitTransaction()
-<<<<<<< HEAD
         //Set the transaction memo with the hello future world ID
-        .setTransactionMemo(hfwId)
-        //The ID of the topic that was created in the previous step
-=======
         .setTransactionMemo(logger.scriptId)
->>>>>>> be093618
         .setTopicId(topicId)
         //Set the topic message contents
         .setMessage(`Hello HCS! - ${yourName}`)
