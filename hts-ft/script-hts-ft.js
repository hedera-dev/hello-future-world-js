--- conflicted
+++ resolved
@@ -44,26 +44,18 @@
     // Step (1) in the accompanying tutorial
     await logger.logSectionWithWaitPrompt('Creating new HTS token');
     const tokenCreateTx = await new TokenCreateTransaction()
-<<<<<<< HEAD
         //Set the transaction memo
         .setTransactionMemo(hfwId)
         //Set the token memo
-        .setTokenMemo(`${hfwId} token by ${yourName}`)
-=======
         .setTransactionMemo(logger.scriptId)
         .setTokenMemo(`${logger.scriptId} token by ${yourName}`)
->>>>>>> be093618
         // HTS `TokenType.FungibleCommon` behaves similarly to ERC20
         .setTokenType(TokenType.FungibleCommon)
         // Configure token options: name, symbol, decimals, initial supply
         .setTokenName(`${yourName} coin`)
-<<<<<<< HEAD
         //Set the token symbol
-        .setTokenSymbol(hfwId)
+        .setTokenSymbol(logger.scriptId)
         //Set the token decimals to 2
-=======
-        .setTokenSymbol(logger.scriptId)
->>>>>>> be093618
         .setDecimals(2)
         //Set the initial supply of the token to 1,000,000
         .setInitialSupply(1_000_000)
